# ETHR DID Method Specification

## Author

-   uPort Team: <https://www.uport.me/contact>

## Preface

The ethr DID method specification conforms to the requirements specified in 
the [DID specification](https://w3c-ccg.github.io/did-spec/), currently published by the 
W3C Credentials Community Group. For more information about DIDs and DID method specifications, 
please see the [DID Primer](https://github.com/WebOfTrustInfo/rebooting-the-web-of-trust-fall2017/blob/master/topics-and-advance-readings/did-primer.md)

## Abstract

Decentralized Identifiers (DIDs, see [1]) are designed to be compatible with any distributed ledger or network.
In the Ethereum community, a pattern known as ERC1056 (see [2]) utilizes a smart contract for a lightweight
identity management system intended explicitly for off-chain usage.

The described DID method allows any Ethereum smart contract or key pair account to become a valid identity.
An identity needs no registration. In the case that key management or additional
attributes such as "service endpoints" are required, we deployed ERC1056 smart contracts on:

-   Mainnet: `0xdca7ef03e98e0dc2b855be647c39abe984fcf21b`
-   Ropsten: `0xdca7ef03e98e0dc2b855be647c39abe984fcf21b`
-   Rinkeby: `0xdca7ef03e98e0dc2b855be647c39abe984fcf21b`
-   Kovan:   `0xdca7ef03e98e0dc2b855be647c39abe984fcf21b`
-   RSK:     `0xdca7ef03e98e0dc2b855be647c39abe984fcf21b`
-   RSK Testnet:`0xdca7ef03e98e0dc2b855be647c39abe984fcf21b`
-   Alastria Telsius:`0x05cc574b19a3c11308f761b3d7263bd8608bc532`

Since each Ethereum transaction must be funded, there is a growing trend of on-chain transactions that are
authenticated via an externally created signature and not by the actual transaction originator. This allows for
3rd party funding services, or for receivers to pay without any fundamental changes to the underlying
Ethereum architecture. These kinds of transactions have to be signed by an actual key pair and thus cannot be used 
to represent smart contract based Ethereum accounts. ERC1056 proposes a way of a smart contract or regular key pair 
delegating signing for various purposes to externally managed key pairs. This allows a smart contract to be
represented, both on-chain as well as off-chain or in payment channels through temporary or permanent delegates.

For a reference implementation of this DID method specification see [3].

<<<<<<< HEAD
### Identity Ownership

By default, each identity is controlled by itself. Each identity can only be controlled by single 
=======
### Identity Ownership 
By default, each identity is controlled by itself. Each identity can only be controlled by a single 
>>>>>>> b58230ac
address at any given time. By default, this is the address of the identity itself. The owner can 
replace themselves with any other Ethereum address, including contracts to allow more advanced
models such as multi-signature ownership.

## Target System

The target system is the Ethereum network where the ERC1056 is deployed. This could either be:

-   Mainnet
-   Ropsten
-   Rinkeby
-   Kovan
-   other EVM-compliant blockchains such as private chains, or consortium chains.

### Advantages

-   No transaction fee on identity creation
-   Uses Ethereum's built-in account abstraction
-   Multi-sig wallet for identity owner
-   Decoupling claims data from the underlying identity
-   Decoupling Ethereum interaction from the underlying identity
-   Flexibility to use key management
-   Flexibility to allow third-party funding service to pay the gas fee if needed
-   Supports any EVM-compliant blockchain 

## JSON-LD Context Definition
<<<<<<< HEAD

Note this DID method specification uses the `Secp256k1VerificationKey2018`, 
=======
Note, this DID method specification uses the `Secp256k1VerificationKey2018`, 
>>>>>>> b58230ac
`Secp256k1SignatureAuthentication2018` types and an `ethereumAddress` instead of
a `publicKeyHex`.

The definition of the ethr DID JSON-LD context is:

  {
    "@context":
    {
      "ethereumAddress": "https://github.com/uport-project/ethr-did-resolver#ethereumAddress",
      "Secp256k1VerificationKey2018": "https://github.com/uport-project/ethr-did-resolver#Secp256k1VerificationKey2018",
      "Secp256k1SignatureAuthentication2018": "https://github.com/uport-project/ethr-did-resolver#Secp256k1VerificationKey2018",
    }
  }

## DID Method Name

The namestring that shall identify this DID method is: `ethr`

A DID that uses this method MUST begin with the following prefix: `did:ethr`. Per the DID specification, this string 
MUST be in lowercase. The remainder of the DID, after the prefix, is specified below.

## Method Specific Identifier

The method specific identifier is represented as the Hex-encoded Ethereum address
on the target network.

<<<<<<< HEAD
  ethr-did = "did:ethr:" ethr-address
  ethr-address = "0x" 40*HEXDIG
=======
    ethr-did = "did:ethr:" ethr-specific-idstring
    ethr-specific-idstring = [ ethr-network ":" ] ethr-address
    ethr-network = "mainnet" / "ropsten" / "rinkeby" / "kovan"
    ethr-address = "0x" 40*HEXDIG
>>>>>>> b58230ac

The Ethereum address is case-insensitive.

Note, if no public Ethereum network was specified, it is assumed that the DID is anchored
on the Ethereum mainnet per default. This means the following DIDs will resolve to the same
DID Document:

    did:ethr:mainnet:0xb9c5714089478a327f09197987f16f9e5d936e8a
    did:ethr:0xb9c5714089478a327f09197987f16f9e5d936e8a

## CRUD Operation Definitions

### Create (Register)

In order to create a `ethr` DID, an Ethereum address, i.e., key pair, needs to be generated. At this point,
no interaction with the target Ethereum network is required. The registration is implicit as it is impossible to
brute force an Ethereum address, i.e., guessing the private key for a given public key on the Koblitz Curve
(secp256k). The holder of the private key is the entity identified by the DID.

The minimal DID document for a an Ethereum address, e.g., `0xf3beac30c498d9e26865f34fcaa57dbb935b0d74` with no
transactions to the ERC1056 registry looks like this:

  {
    '@context': 'https://w3id.org/did/v1',
    id: 'did:ethr:0xb9c5714089478a327f09197987f16f9e5d936e8a',
    publicKey: [{
       id: 'did:ethr:0xb9c5714089478a327f09197987f16f9e5d936e8a#owner',
       type: 'Secp256k1VerificationKey2018',
       owner: 'did:ethr:0xb9c5714089478a327f09197987f16f9e5d936e8a',
       ethereumAddress: '0xb9c5714089478a327f09197987f16f9e5d936e8a'}],
    authentication: [{
       type: 'Secp256k1SignatureAuthentication2018',
       publicKey: 'did:ethr:0xb9c5714089478a327f09197987f16f9e5d936e8a#owner'}]
  }

### Read (Resolve)

The DID document is built by using read only functions and contract events on the ERC1056 registry.

Any value from the registry that returns an Ethereum address will be added to the `publicKey` array of the DID 
document with type `Secp256k1VerificationKey2018` and an `ethereumAddress` attribute containing the address.

#### Owner Address

Each identity always has an owner address. By default it is the same as the identity address, but check the
read only contract function `identityOwner(address identity)` on the deployed version of the ERC1056 contract.

The identity owner will always have a `publicKey` with the id set as the DID with the fragment `#owner` appended.

An entry is also added to the `authentication` array of the DID document with type `Secp256k1SignatureAuthentication2018`.

#### Enumerating Contract Events to build the DID Document

The ERC1056 contract publishes three types of events for each identity.

-   `DIDOwnerChanged`
-   `DIDDelegateChanged`
-   `DIDAttributeChanged`

If a change has ever been made for an identity the block number is stored in the changed mapping.

The latest event can be efficiently looked up by checking for one of the 3 above events at that exact block.

Each event contains a `previousChange` value which contains the block number of the previous change (if any).

To see all changes in history for an identity use the following pseudo code:

1.  Call `changed(address identity)` on the ERC1056 contract.
2.  If result is `null` return.
3.  Filter for events for all the above types with the contracts address on the specified block.
4.  If event has a previous change then go to 3

#### Delegate Keys

Delegate keys are Ethereum addresses that can either be general signing keys or optionally also perform
authentication.

They are also verifiable from Solidity.

A `DIDDelegateChanged` event is published that is used to build a DID document.

  event DIDDelegateChanged(
    address indexed identity,
    bytes32 delegateType,
    address delegate,
    uint validTo,
    uint previousChange
    );
    

The only 2 `delegateTypes` that are currently published in the DID document are:

-   `veriKey` which adds a `Secp256k1VerificationKey2018` to the `publicKey` section of the DID document.
-   `sigAuth` which adds a `Secp256k1SignatureAuthentication2018` to the `publicKey` section of document. An entry
  is also added to the `authentication` section of the DID document.

Note, the `delegateType` is a `bytes32` type for Ethereum gas efficiency reasons and not a `string`. This 
restricts us to 32 bytes, which is why we use the short hand versions above.

Only events with a `validTo` in seconds greater or equal to the current time should be included in the DID document.

#### Non-Ethereum Attributes

Non-Ethereum keys, service endpoints etc. can be added using attributes. Attributes only exist on the 
blockchain as contract events of type `DIDAttributeChanged` and can thus not be queried from within solidity code.

  event DIDAttributeChanged(
    address indexed identity,
    bytes32 name,
    bytes value,
    uint validTo,
    uint previousChange
    );

Note, the name is a `bytes32` type for Ethereum gas efficiency reasons and not a `string`. This restricts us to 
32 bytes, which is why we use the short hand attribute versions below.

While any attribute can be stored, for the DID document we currently support adding to each of these sections of 
the DID document:

-   Public Keys
-   Service Endpoints

#### Public Keys

The name of the attribute added to ERC1056 should follow this format:

`did/pub/(Secp256k1|RSA|Ed25519)/(veriKey|sigAuth)/(hex|base64)`

##### Hex encoded Secp256k1 Verification Key

A `DIDAttributeChanged` event for the identity `0xf3beac30c498d9e26865f34fcaa57dbb935b0d74` with the name
`did/pub/Secp256k1/veriKey/hex` and the value of `0x02b97c30de767f084ce3080168ee293053ba33b235d7116a3263d29f1450936b71`
generates a public key entry like the following:

  {
    id: "did:ethr:0xf3beac30c498d9e26865f34fcaa57dbb935b0d74#delegate-1",
    type: "Secp256k1VerificationKey2018",
    owner: "did:ethr:0xf3beac30c498d9e26865f34fcaa57dbb935b0d74",
    publicKeyHex: '02b97c30de767f084ce3080168ee293053ba33b235d7116a3263d29f1450936b71'
  }

##### Base64 encoded Ed25519 Verification Key

A `DIDAttributeChanged` event for the identity `0xf3beac30c498d9e26865f34fcaa57dbb935b0d74` with the name 
`did/pub/Ed25519/veriKey/base64` and the value of `0xb97c30de767f084ce3080168ee293053ba33b235d7116a3263d29f1450936b71`
generates a public key entry like this:

  {
    id: "did:ethr:0xf3beac30c498d9e26865f34fcaa57dbb935b0d74#delegate-1",
    type: "Ed25519VerificationKey2018",
    owner: "did:ethr:0xf3beac30c498d9e26865f34fcaa57dbb935b0d74",
    publicKeyBase64: "uXww3nZ/CEzjCAFo7ikwU7ozsjXXEWoyY9KfFFCTa3E="
  }

#### Service Endpoints

The name of the attribute should follow this format:

`did/svc/[ServiceName]`

A `DIDAttributeChanged` event for the identity `0xf3beac30c498d9e26865f34fcaa57dbb935b0d74` with the name 
`did/svc/HubService` and value of the URL `https://hubs.uport.me` hex encoded as 
`0x68747470733a2f2f687562732e75706f72742e6d65` generates a service endpoint entry like the following:

  {
    type: "HubService",
    serviceEndpoint: "https://hubs.uport.me"
  }

### Update

The DID Document may be updated by invoking the relevant smart contract functions as defined by the ERC1056 standard.
This includes changes to the identity owner, adding delegates and adding additional attributes. Please find a
detailed description in the [ERC1056 documentation](https://github.com/ethereum/EIPs/issues/1056).

These functions will trigger the respective Ethereum events which are used to build the DID Document for a given
identity as described in [Enumerating Contract Events to build the DID Document](#Enumerating-Contract-Events-to-build-the-DID-Document).

### Delete (Revoke)

Two cases need to be distinguished:

-   In case no changes were written to ERC1056, nothing needs to be done, and the private key which belongs to the
  Ethereum address needs to be deleted from the storage medium used to protect the keys, e.g., mobile device.
-   In case ERC1056 was utilized, the owner of the smart contract needs to be set to `0x0`. Although, `0x0`is a valid
  Ethereum address, this will indicate the identity has no owner which is a common approach for invalidation, 
  e.g., tokens. Other elements of the DID Document may be revoked explicitly by invoking the relevant smart contract
  functions as defined by the ERC1056 standard. This includes the delegates and additional attributes. Please find a
  detailed description in the [ERC1056 documentation](https://github.com/ethereum/EIPs/issues/1056). All these functions
  will trigger the respective Ethereum events which are used to build the DID Document for a given identity as
  described in [Enumerating Contract Events to build the DID Document](#Enumerating-Contract-Events-to-build-the-DID-Document). 

## Reference Implementations

The code at [https://github.com/uport-project/ethr-did-resolver](<>) is intended to present a reference implementation
of this DID method. 

## References

 **[1]** <https://w3c-ccg.github.io/did-spec/>

 **[2]** <https://github.com/ethereum/EIPs/issues/1056> 

 **[3]** <https://github.com/uport-project/ethr-did-resolver><|MERGE_RESOLUTION|>--- conflicted
+++ resolved
@@ -39,14 +39,8 @@
 
 For a reference implementation of this DID method specification see [3].
 
-<<<<<<< HEAD
-### Identity Ownership
-
-By default, each identity is controlled by itself. Each identity can only be controlled by single 
-=======
 ### Identity Ownership 
 By default, each identity is controlled by itself. Each identity can only be controlled by a single 
->>>>>>> b58230ac
 address at any given time. By default, this is the address of the identity itself. The owner can 
 replace themselves with any other Ethereum address, including contracts to allow more advanced
 models such as multi-signature ownership.
@@ -73,12 +67,7 @@
 -   Supports any EVM-compliant blockchain 
 
 ## JSON-LD Context Definition
-<<<<<<< HEAD
-
-Note this DID method specification uses the `Secp256k1VerificationKey2018`, 
-=======
 Note, this DID method specification uses the `Secp256k1VerificationKey2018`, 
->>>>>>> b58230ac
 `Secp256k1SignatureAuthentication2018` types and an `ethereumAddress` instead of
 a `publicKeyHex`.
 
@@ -105,15 +94,10 @@
 The method specific identifier is represented as the Hex-encoded Ethereum address
 on the target network.
 
-<<<<<<< HEAD
-  ethr-did = "did:ethr:" ethr-address
-  ethr-address = "0x" 40*HEXDIG
-=======
     ethr-did = "did:ethr:" ethr-specific-idstring
     ethr-specific-idstring = [ ethr-network ":" ] ethr-address
     ethr-network = "mainnet" / "ropsten" / "rinkeby" / "kovan"
     ethr-address = "0x" 40*HEXDIG
->>>>>>> b58230ac
 
 The Ethereum address is case-insensitive.
 

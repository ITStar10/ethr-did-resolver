import { Base58 } from '@ethersproject/basex'
import { BigNumber } from '@ethersproject/bignumber'
import { Block, BlockTag } from '@ethersproject/providers'
import { ConfigurationOptions, ConfiguredNetworks, configureResolverWithNetworks } from './configuration'
import {
  DIDDocument,
  DIDResolutionOptions,
  DIDResolutionResult,
  DIDResolver,
  ParsedDID,
  Resolvable,
  ServiceEndpoint,
  VerificationMethod,
} from 'did-resolver'
import {
  interpretIdentifier,
  DIDAttributeChanged,
  DIDDelegateChanged,
  ERC1056Event,
  eventNames,
  legacyAlgoMap,
  legacyAttrTypes,
  LegacyVerificationMethod,
  verificationMethodTypes,
  identifierMatcher,
  nullAddress,
  DIDOwnerChanged,
  knownNetworks,
  Errors,
  strip0x,
} from './helpers'
import { logDecoder } from './logParser'

/**
 * Create a VdaDidResolver instance and return it
 * @param options Configurations
 * @returns VdaDidResolver instance
 */
export function getResolver(options: ConfigurationOptions): Record<string, DIDResolver> {
  return new VdaDidResolver(options).build()
}

/** A class that can be used to resolve a DIDDocument */
export class VdaDidResolver {
  private contracts: ConfiguredNetworks

  constructor(options: ConfigurationOptions) {
    this.contracts = configureResolverWithNetworks(options)
  }

  /**
   * returns the current owner of a DID (represented by an address or public key)
   *
   * @param address
   */
  async getOwner(address: string, networkId: string, blockTag?: BlockTag): Promise<string> {
    //TODO: check if address or public key
    // return new VdaDidController(address, this.contracts[networkId]).getOwner(address, blockTag)
    // return await new VdaDidController('web3', {}, address).getOwner(address, blockTag)
    const result = await this.contracts[networkId].functions.identityOwner(address, { blockTag })
    return result['0']
  }

  /**
   * returns the previous change
   *
   * @param address
   */
  async previousChange(address: string, networkId: string, blockTag?: BlockTag): Promise<BigNumber> {
    const result = await this.contracts[networkId].functions.changed(address, { blockTag })
    // console.log(`last change result: '${BigNumber.from(result['0'])}'`)
    return BigNumber.from(result['0'])
  }

  /**
   * returns the Metadata of a block
   */
  async getBlockMetadata(blockHeight: number, networkId: string): Promise<{ height: string; isoDate: string }> {
    const block: Block = await this.contracts[networkId].provider.getBlock(blockHeight)
    return {
      height: block.number.toString(),
      isoDate: new Date(block.timestamp * 1000).toISOString().replace('.000', ''),
    }
  }

  /** Find logs and summarize it by DID */
  async changeLog(
    identity: string,
    networkId: string,
    blockTag: BlockTag = 'latest'
  ): Promise<{ address: string; history: ERC1056Event[]; controllerKey?: string; chainId: number }> {
    const contract = this.contracts[networkId]
    const provider = contract.provider
    const hexChainId = networkId.startsWith('0x') ? networkId : knownNetworks[networkId]

    //TODO: this can be used to check if the configuration is ok
    const chainId = hexChainId ? BigNumber.from(hexChainId).toNumber() : (await provider.getNetwork()).chainId
    const history: ERC1056Event[] = []
    const { address, publicKey } = interpretIdentifier(identity)
    const controllerKey = publicKey
    let previousChange: BigNumber | null = await this.previousChange(address, networkId, blockTag)
    while (previousChange) {
      const blockNumber = previousChange
      // console.log(`gigel ${previousChange}`)
      const fromBlock =
        previousChange.toHexString() !== '0x00' ? previousChange.sub(1).toHexString() : previousChange.toHexString()
      const logs = await provider.getLogs({
        address: contract.address, // networks[networkId].registryAddress,
        // eslint-disable-next-line @typescript-eslint/no-explicit-any
        topics: [null as any, `0x000000000000000000000000${address.slice(2)}`],
        fromBlock,
        toBlock: previousChange.toHexString(),
      })
      const events: ERC1056Event[] = logDecoder(contract, logs)
      events.reverse()
      previousChange = null
      for (const event of events) {
        history.unshift(event)
        if (event.previousChange.lt(blockNumber)) {
          previousChange = event.previousChange
        }
      }
    }
    return { address, history, controllerKey, chainId }
  }

  // To-do : Alex check for proof
  // getVerificationExtra(did: string, pubKey: string) {
  //   const pubKeyAddress = utils.computeAddress(pubKey)
  // }

  /** Create a DIDDocument from log list */
  wrapDidDocument(
    did: string,
    address: string,
    controllerKey: string | undefined,
    history: ERC1056Event[],
    chainId: number,
    blockHeight: string | number,
    now: BigNumber
  ): { didDocument: DIDDocument; deactivated: boolean; versionId: number; nextVersionId: number } {
    const baseDIDDocument: DIDDocument = {
      '@context': [
        'https://www.w3.org/ns/did/v1',
        'https://identity.foundation/EcdsaSecp256k1RecoverySignature2020/lds-ecdsa-secp256k1-recovery2020-0.0.jsonld',
      ],
      id: did,
      verificationMethod: [],
      authentication: [],
      assertionMethod: [],
    }

    let controller = address

    const authentication = [`${did}#controller`]
    const keyAgreement: string[] = []

    let versionId = 0
    let nextVersionId = Number.POSITIVE_INFINITY
    let deactivated = false
    let delegateCount = 0
    let serviceCount = 0
    const auth: Record<string, string> = {}
    const keyAgreementRefs: Record<string, string> = {}
    const pks: Record<string, VerificationMethod> = {}
    const services: Record<string, ServiceEndpoint> = {}
    for (const event of history) {
      if (blockHeight !== -1 && event.blockNumber > blockHeight) {
        if (nextVersionId > event.blockNumber) {
          nextVersionId = event.blockNumber
        }
        continue
      } else {
        if (versionId < event.blockNumber) {
          versionId = event.blockNumber
        }
      }
      const validTo = event.validTo || BigNumber.from(0)
      const eventIndex = `${event._eventName}-${
        (<DIDDelegateChanged>event).delegateType || (<DIDAttributeChanged>event).name
      }-${(<DIDDelegateChanged>event).delegate || (<DIDAttributeChanged>event).value}`
      if (validTo && validTo.gte(now)) {
        if (event._eventName === eventNames.DIDDelegateChanged) {
          const currentEvent = <DIDDelegateChanged>event
          delegateCount++
          const delegateType = currentEvent.delegateType //conversion from bytes32 is done in logParser
          switch (delegateType) {
            case 'sigAuth':
              auth[eventIndex] = `${did}#delegate-${delegateCount}`
            // eslint-disable-line no-fallthrough
            case 'veriKey':
              pks[eventIndex] = {
                id: `${did}#delegate-${delegateCount}`,
                type: verificationMethodTypes.EcdsaSecp256k1RecoveryMethod2020,
                controller: did,
                blockchainAccountId: `@eip155:${chainId}:${currentEvent.delegate}`,
              }
              break
          }
        } else if (event._eventName === eventNames.DIDAttributeChanged) {
          const currentEvent = <DIDAttributeChanged>event
          const name = currentEvent.name //conversion from bytes32 is done in logParser
          // const value = currentEvent.value
          const match = name.match(/^did\/(pub|svc)\/(\w+)(\/(\w+))?(\/(\w+))?$/)
          if (match) {
            const section = match[1]
            const algorithm = match[2]
            const type = legacyAttrTypes[match[4]] || match[4]
            const encoding = match[6]

            const contextTag = Buffer.from('?context=', 'utf-8').toString('hex')
            const TypeTag = Buffer.from('&type=', 'utf-8').toString('hex')

            // const valueMatch = currentEvent.value.match(/(\w+)(\?context=(\w+)(&type=(\w+))?)?/)

            if (section === 'pub') {
              const regExp = new RegExp(`(\\w+)${contextTag}(\\w+)`)
              const valueMatch = currentEvent.value.match(regExp)
              const value = valueMatch ? valueMatch[1] : currentEvent.value
              const valueContext = valueMatch?.[2]

              // console.log('Resolver value = ', currentEvent.value)
              // console.log('Resolver valueMatch : ', valueMatch)
              // console.log('Resolver curVal = ', value)

              delegateCount++
              const pk: LegacyVerificationMethod = {
                // id: `${did}#delegate-${delegateCount}`,
                id: `${did}`,
                type: `${algorithm}${type}`,
                controller: did,
              }
              if (valueContext) {
                const context = Buffer.from(valueContext, 'hex').toString()
                pk.id = `${did}?context=${context}`
              }

              pk.type = legacyAlgoMap[pk.type] || algorithm
              switch (encoding) {
                case null:
                case undefined:
                case 'hex':
                  pk.publicKeyHex = strip0x(value)
                  break
                case 'base64':
                  pk.publicKeyBase64 = Buffer.from(value.slice(2), 'hex').toString('base64')
                  break
                case 'base58':
                  pk.publicKeyBase58 = Base58.encode(Buffer.from(value.slice(2), 'hex'))
                  break
                case 'pem':
                  pk.publicKeyPem = Buffer.from(value.slice(2), 'hex').toString()
                  break
                default:
                  pk.value = strip0x(value)
              }

              const proof = currentEvent.proof
<<<<<<< HEAD
              // console.log('Resolver Proof = ', proof)
=======
>>>>>>> 53692631
              if (proof !== undefined && proof.length > 2 && proof.startsWith('0x')) {
                pk.proof = proof
              }

              pks[eventIndex] = pk
              if (match[4] === 'sigAuth') {
                auth[eventIndex] = pk.id
              } else if (match[4] === 'enc') {
                keyAgreementRefs[eventIndex] = pk.id
              }
            } else if (section === 'svc') {
              const regExp = new RegExp(`(\\w+)${contextTag}(\\w+)${TypeTag}(\\w+)`)
              const valueMatch = currentEvent.value.match(regExp)
              const value = valueMatch ? valueMatch[1] : currentEvent.value
              const valueContext = valueMatch?.[2]
              const valueType = valueMatch?.[3]

              // console.log('Service value : ', currentEvent.value)
              // console.log('Service value match : ', valueMatch)
              // console.log('Matched value : ', currentEvent.value)

              serviceCount++
              let id = `${did}`
              if (valueContext) {
                const context = Buffer.from(valueContext, 'hex').toString()
                id = `${id}?context=${context}`

                if (valueType) {
                  const decodedType = Buffer.from(valueType, 'hex').toString()
                  id = `${id}&type=${decodedType}`
                }
              }
              services[eventIndex] = {
                // id: `${did}#service-${serviceCount}`,
                id,
                type: algorithm,
                serviceEndpoint: Buffer.from(value.slice(2), 'hex').toString(),
              }
            }
          }
        }
      } else if (event._eventName === eventNames.DIDOwnerChanged) {
        const currentEvent = <DIDOwnerChanged>event
        controller = currentEvent.owner
        if (currentEvent.owner === nullAddress) {
          deactivated = true
          break
        }
      } else {
        if (
          event._eventName === eventNames.DIDDelegateChanged ||
          (event._eventName === eventNames.DIDAttributeChanged &&
            (<DIDAttributeChanged>event).name.match(/^did\/pub\//))
        ) {
          delegateCount++
        } else if (
          event._eventName === eventNames.DIDAttributeChanged &&
          (<DIDAttributeChanged>event).name.match(/^did\/svc\//)
        ) {
          serviceCount++
        }
        delete auth[eventIndex]
        delete pks[eventIndex]
        delete services[eventIndex]
      }
    }

    const publicKeys: VerificationMethod[] = [
      {
        id: `${did}#controller`,
        type: verificationMethodTypes.EcdsaSecp256k1RecoveryMethod2020,
        controller: did,
        blockchainAccountId: `@eip155:${chainId}:${controller}`,
      },
    ]

    if (controllerKey && controller == address) {
      publicKeys.push({
        id: `${did}#controllerKey`,
        type: verificationMethodTypes.EcdsaSecp256k1VerificationKey2019,
        controller: did,
        publicKeyHex: strip0x(controllerKey),
      })
      authentication.push(`${did}#controllerKey`)
    }

    const didDocument: DIDDocument = {
      ...baseDIDDocument,
      verificationMethod: publicKeys.concat(Object.values(pks)),
      authentication: authentication.concat(Object.values(auth)),
    }
    if (Object.values(services).length > 0) {
      didDocument.service = Object.values(services)
    }
    if (Object.values(keyAgreementRefs).length > 0) {
      didDocument.keyAgreement = keyAgreement.concat(Object.values(keyAgreementRefs))
    }
    didDocument.assertionMethod = [...(didDocument.verificationMethod?.map((pk) => pk.id) || [])]

    return deactivated
      ? {
          didDocument: { ...baseDIDDocument, '@context': 'https://www.w3.org/ns/did/v1' },
          deactivated,
          versionId,
          nextVersionId,
        }
      : { didDocument, deactivated, versionId, nextVersionId }
  }

  /** Resolve a DIDDocument from a DID */
  async resolve(
    did: string,
    parsed: ParsedDID,
    // eslint-disable-next-line @typescript-eslint/no-unused-vars
    _unused: Resolvable,
    options: DIDResolutionOptions
  ): Promise<DIDResolutionResult> {
    const fullId = parsed.id.match(identifierMatcher)
    if (!fullId) {
      return {
        didResolutionMetadata: {
          error: Errors.invalidDid,
          message: `Not a valid did:ethr: ${parsed.id}`,
        },
        didDocumentMetadata: {},
        didDocument: null,
      }
    }
    const id = fullId[2]
    const networkId = !fullId[1] ? 'mainnet' : fullId[1].slice(0, -1)
    let blockTag: string | number = options.blockTag || 'latest'
    if (typeof parsed.query === 'string') {
      const qParams = new URLSearchParams(parsed.query)
      blockTag = qParams.get('versionId') ?? blockTag
      try {
        blockTag = Number.parseInt(<string>blockTag)
      } catch (e) {
        blockTag = 'latest'
        // invalid versionId parameters are ignored
      }
    }

    if (!this.contracts[networkId]) {
      return {
        didResolutionMetadata: {
          error: Errors.unknownNetwork,
          message: `The DID resolver does not have a configuration for network: ${networkId}`,
        },
        didDocumentMetadata: {},
        didDocument: null,
      }
    }

    let now = BigNumber.from(Math.floor(new Date().getTime() / 1000))

    if (typeof blockTag === 'number') {
      const block = await this.getBlockMetadata(blockTag, networkId)
      now = BigNumber.from(Date.parse(block.isoDate) / 1000)
    } else {
      // 'latest'
    }

    const { address, history, controllerKey, chainId } = await this.changeLog(id, networkId, 'latest')
    try {
      const { didDocument, deactivated, versionId, nextVersionId } = this.wrapDidDocument(
        did,
        address,
        controllerKey,
        history,
        chainId,
        blockTag,
        now
      )
      const status = deactivated ? { deactivated: true } : {}
      let versionMeta = {}
      let versionMetaNext = {}
      if (versionId !== 0) {
        const block = await this.getBlockMetadata(versionId, networkId)
        versionMeta = {
          versionId: block.height,
          updated: block.isoDate,
        }
      }
      if (nextVersionId !== Number.POSITIVE_INFINITY) {
        const block = await this.getBlockMetadata(nextVersionId, networkId)
        versionMetaNext = {
          nextVersionId: block.height,
          nextUpdate: block.isoDate,
        }
      }
      return {
        didDocumentMetadata: { ...status, ...versionMeta, ...versionMetaNext },
        didResolutionMetadata: { contentType: 'application/did+ld+json' },
        didDocument,
      }
      // eslint-disable-next-line @typescript-eslint/no-explicit-any
    } catch (e: any) {
      return {
        didResolutionMetadata: {
          error: Errors.notFound,
          message: e.toString(), // This is not in spec, nut may be helpful
        },
        didDocumentMetadata: {},
        didDocument: null,
      }
    }
  }

  build(): Record<string, DIDResolver> {
    return { ethr: this.resolve.bind(this) }
  }
}<|MERGE_RESOLUTION|>--- conflicted
+++ resolved
@@ -256,10 +256,7 @@
               }
 
               const proof = currentEvent.proof
-<<<<<<< HEAD
               // console.log('Resolver Proof = ', proof)
-=======
->>>>>>> 53692631
               if (proof !== undefined && proof.length > 2 && proof.startsWith('0x')) {
                 pk.proof = proof
               }
